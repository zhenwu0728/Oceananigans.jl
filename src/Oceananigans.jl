--- conflicted
+++ resolved
@@ -1,285 +1,281 @@
-module Oceananigans
-
-if VERSION < v"1.1"
-    @error "Oceananigans requires Julia v1.1 or newer."
-end
-
-export
-    # Helper macro for determining if a CUDA-enabled GPU is available.
-    @hascuda,
-
-    # Architectures
-    CPU, GPU,
-
-    # Constants
-    second, minute, hour, day,
-
-    # Grids
-    RegularCartesianGrid,
-
-    # Fields and field manipulation
-    Field, CellField, FaceFieldX, FaceFieldY, FaceFieldZ,
-    interior, set!, set_ic!,
-    nodes, xnodes, ynodes, znodes,
-    compute_w_from_continuity!,
-
-    # Forcing functions
-    ModelForcing, SimpleForcing,
-
-    # Coriolis forces
-    FPlane, BetaPlane,
-
-    # Buoyancy and equations of state
-    BuoyancyTracer, SeawaterBuoyancy, LinearEquationOfState,
-
-    # Surface waves via Craik-Leibovich equations
-    SurfaceWaves,
-
-    # Boundary conditions
-    BoundaryCondition,
-    Periodic, Flux, Gradient, Value, Dirchlet, Neumann,
-    CoordinateBoundaryConditions, FieldBoundaryConditions, HorizontallyPeriodicBCs, ChannelBCs,
-    BoundaryConditions, SolutionBoundaryConditions, HorizontallyPeriodicSolutionBCs, ChannelSolutionBCs,
-    BoundaryFunction, getbc, setbc!,
-
-    # Time stepping
-    TimeStepWizard,
-    update_Δt!, time_step!,
-
-    # Clock
-    Clock,
-
-    # Models
-    Model, ChannelModel, NonDimensionalModel,
-
-    # Package utilities
-    prettytime, pretty_filesize, KiB, MiB, GiB, TiB,
-
-    # Turbulence closures
-    ConstantIsotropicDiffusivity, ConstantAnisotropicDiffusivity,
-<<<<<<< HEAD
-    AnisotropicBiharmonicDiffusivity,
-    ConstantSmagorinsky, AnisotropicMinimumDissipation
-=======
-    AnisotropicBiharmonicDiffusivity, ConstantSmagorinsky, AnisotropicMinimumDissipation
->>>>>>> 535dbf01
-
-# Standard library modules
-using
-    Statistics,
-    LinearAlgebra,
-    Printf
-
-# Third-party modules
-using
-    Adapt,
-    FFTW,
-    Distributed,
-    StaticArrays,
-    OffsetArrays,
-    JLD2,
-    NCDatasets
-
-import
-    CUDAapi,
-    GPUifyLoops
-
-using Base: @propagate_inbounds
-using Statistics: mean
-using OrderedCollections: OrderedDict
-using CUDAapi: has_cuda
-using GPUifyLoops: @launch, @loop, @unroll
-
-import Base:
-    +, -, *, /,
-    size, length, eltype,
-    iterate, similar, show,
-    getindex, lastindex, setindex!,
-    push!
-
-#####
-##### Abstract types
-#####
-
-"""
-    AbstractModel
-
-Abstract supertype for models.
-"""
-abstract type AbstractModel end
-
-"""
-    AbstractArchitecture
-
-Abstract supertype for architectures supported by Oceananigans.
-"""
-abstract type AbstractArchitecture end
-
-"""
-    AbstractRotation
-
-Abstract supertype for parameters related to background rotation rates.
-"""
-abstract type AbstractRotation end
-
-"""
-    AbstractGrid{T}
-
-Abstract supertype for grids with elements of type `T`.
-"""
-abstract type AbstractGrid{T} end
-
-"""
-    AbstractField{A, G}
-
-Abstract supertype for fields stored on an architecture `A` and defined on a grid `G`.
-"""
-abstract type AbstractField{A, G} end
-
-"""
-    AbstractLocatedField{X, Y, Z, A, G}
-
-Abstract supertype for fields located at `(X, Y, Z)`, stored on an architecture `A`,
-and defined on a grid `G`.
-"""
-abstract type AbstractLocatedField{X, Y, Z, A, G} <: AbstractField{A, G} end
-
-"""
-    AbstractEquationOfState
-
-Abstract supertype for buoyancy models.
-"""
-abstract type AbstractBuoyancy{EOS} end
-
-"""
-    AbstractEquationOfState
-
-Abstract supertype for equations of state.
-"""
-abstract type AbstractEquationOfState end
-
-"""
-    AbstractEquationOfState
-
-Abstract supertype for nonlinar equations of state.
-"""
-abstract type AbstractNonlinearEquationOfState <: AbstractEquationOfState end
-
-"""
-    AbstractEquationOfState
-
-Abstract supertype for solvers for Poisson's equation.
-"""
-abstract type AbstractPoissonSolver end
-
-"""
-    AbstractDiagnostic
-
-Abstract supertype for types that compute diagnostic information from the current model
-state.
-"""
-abstract type AbstractDiagnostic end
-
-"""
-    AbstractOutputWriter
-
-Abstract supertype for types that perform input and output.
-"""
-abstract type AbstractOutputWriter end
-
-#####
-##### All the functionality
-#####
-
-"""
-    CPU <: AbstractArchitecture
-
-Run Oceananigans on a single-core of a CPU.
-"""
-struct CPU <: AbstractArchitecture end
-
-"""
-    GPU <: AbstractArchitecture
-
-Run Oceananigans on a single NVIDIA CUDA GPU.
-"""
-struct GPU <: AbstractArchitecture end
-
-"""
-    @hascuda expr
-
-A macro to compile and execute `expr` only if CUDA is installed and available. Generally used to
-wrap expressions that can only be compiled if `CuArrays` and `CUDAnative` can be loaded.
-"""
-macro hascuda(expr)
-    return has_cuda() ? :($(esc(expr))) : :(nothing)
-end
-
-@hascuda begin
-    # Import CUDA utilities if it's detected.
-    using CUDAdrv, CUDAnative, CuArrays
-
-    println("CUDA-enabled GPU(s) detected:")
-    for (gpu, dev) in enumerate(CUDAnative.devices())
-        println(dev)
-    end
-end
-
-device(::CPU) = GPUifyLoops.CPU()
-device(::GPU) = GPUifyLoops.CUDA()
-
-architecture(::Array) = CPU()
-@hascuda architecture(::CuArray) = GPU()
-
-# Place-holder functions
-function buoyancy_perturbation end
-function buoyancy_frequency_squared end
-function ∂x_b end
-function ∂y_b end
-function ∂z_b end
-function TracerFields end
-function TimeStepper end
-function run_diagnostic end
-function write_output end
-
-include("utils.jl")
-
-include("clock.jl")
-include("Grids/Grids.jl")
-
-using .Grids
-
-include("fields.jl")
-
-include("Operators/Operators.jl")
-
-using .Operators: div_f2c # used in diagnostics.jl
-
-include("TurbulenceClosures/TurbulenceClosures.jl")
-
-using .TurbulenceClosures
-
-include("coriolis.jl")
-include("buoyancy.jl")
-include("SurfaceWaves.jl")
-include("boundary_conditions.jl")
-include("halo_regions.jl")
-include("Solvers/Solvers.jl")
-
-using .Solvers
-
-include("forcing.jl")
-include("models.jl")
-
-include("Diagnostics/Diagnostics.jl")
-include("OutputWriters/OutputWriters.jl")
-
-include("TimeSteppers/TimeSteppers.jl")
-
-using .TimeSteppers
-
-include("AbstractOperations/AbstractOperations.jl")
-
-using .SurfaceWaves
-
-end # module
+module Oceananigans
+
+if VERSION < v"1.1"
+    @error "Oceananigans requires Julia v1.1 or newer."
+end
+
+export
+    # Helper macro for determining if a CUDA-enabled GPU is available.
+    @hascuda,
+
+    # Architectures
+    CPU, GPU,
+
+    # Constants
+    second, minute, hour, day,
+
+    # Grids
+    RegularCartesianGrid,
+
+    # Fields and field manipulation
+    Field, CellField, FaceFieldX, FaceFieldY, FaceFieldZ,
+    interior, set!, set_ic!,
+    nodes, xnodes, ynodes, znodes,
+    compute_w_from_continuity!,
+
+    # Forcing functions
+    ModelForcing, SimpleForcing,
+
+    # Coriolis forces
+    FPlane, BetaPlane,
+
+    # Buoyancy and equations of state
+    BuoyancyTracer, SeawaterBuoyancy, LinearEquationOfState,
+
+    # Surface waves via Craik-Leibovich equations
+    SurfaceWaves,
+
+    # Boundary conditions
+    BoundaryCondition,
+    Periodic, Flux, Gradient, Value, Dirchlet, Neumann,
+    CoordinateBoundaryConditions, FieldBoundaryConditions, HorizontallyPeriodicBCs, ChannelBCs,
+    BoundaryConditions, SolutionBoundaryConditions, HorizontallyPeriodicSolutionBCs, ChannelSolutionBCs,
+    BoundaryFunction, getbc, setbc!,
+
+    # Time stepping
+    TimeStepWizard,
+    update_Δt!, time_step!,
+
+    # Clock
+    Clock,
+
+    # Models
+    Model, ChannelModel, NonDimensionalModel,
+
+    # Package utilities
+    prettytime, pretty_filesize, KiB, MiB, GiB, TiB,
+
+    # Turbulence closures
+    ConstantIsotropicDiffusivity, ConstantAnisotropicDiffusivity,
+    AnisotropicBiharmonicDiffusivity,
+    ConstantSmagorinsky, AnisotropicMinimumDissipation
+
+# Standard library modules
+using
+    Statistics,
+    LinearAlgebra,
+    Printf
+
+# Third-party modules
+using
+    Adapt,
+    FFTW,
+    Distributed,
+    StaticArrays,
+    OffsetArrays,
+    JLD2,
+    NCDatasets
+
+import
+    CUDAapi,
+    GPUifyLoops
+
+using Base: @propagate_inbounds
+using Statistics: mean
+using OrderedCollections: OrderedDict
+using CUDAapi: has_cuda
+using GPUifyLoops: @launch, @loop, @unroll
+
+import Base:
+    +, -, *, /,
+    size, length, eltype,
+    iterate, similar, show,
+    getindex, lastindex, setindex!,
+    push!
+
+#####
+##### Abstract types
+#####
+
+"""
+    AbstractModel
+
+Abstract supertype for models.
+"""
+abstract type AbstractModel end
+
+"""
+    AbstractArchitecture
+
+Abstract supertype for architectures supported by Oceananigans.
+"""
+abstract type AbstractArchitecture end
+
+"""
+    AbstractRotation
+
+Abstract supertype for parameters related to background rotation rates.
+"""
+abstract type AbstractRotation end
+
+"""
+    AbstractGrid{T}
+
+Abstract supertype for grids with elements of type `T`.
+"""
+abstract type AbstractGrid{T} end
+
+"""
+    AbstractField{A, G}
+
+Abstract supertype for fields stored on an architecture `A` and defined on a grid `G`.
+"""
+abstract type AbstractField{A, G} end
+
+"""
+    AbstractLocatedField{X, Y, Z, A, G}
+
+Abstract supertype for fields located at `(X, Y, Z)`, stored on an architecture `A`,
+and defined on a grid `G`.
+"""
+abstract type AbstractLocatedField{X, Y, Z, A, G} <: AbstractField{A, G} end
+
+"""
+    AbstractEquationOfState
+
+Abstract supertype for buoyancy models.
+"""
+abstract type AbstractBuoyancy{EOS} end
+
+"""
+    AbstractEquationOfState
+
+Abstract supertype for equations of state.
+"""
+abstract type AbstractEquationOfState end
+
+"""
+    AbstractEquationOfState
+
+Abstract supertype for nonlinar equations of state.
+"""
+abstract type AbstractNonlinearEquationOfState <: AbstractEquationOfState end
+
+"""
+    AbstractEquationOfState
+
+Abstract supertype for solvers for Poisson's equation.
+"""
+abstract type AbstractPoissonSolver end
+
+"""
+    AbstractDiagnostic
+
+Abstract supertype for types that compute diagnostic information from the current model
+state.
+"""
+abstract type AbstractDiagnostic end
+
+"""
+    AbstractOutputWriter
+
+Abstract supertype for types that perform input and output.
+"""
+abstract type AbstractOutputWriter end
+
+#####
+##### All the functionality
+#####
+
+"""
+    CPU <: AbstractArchitecture
+
+Run Oceananigans on a single-core of a CPU.
+"""
+struct CPU <: AbstractArchitecture end
+
+"""
+    GPU <: AbstractArchitecture
+
+Run Oceananigans on a single NVIDIA CUDA GPU.
+"""
+struct GPU <: AbstractArchitecture end
+
+"""
+    @hascuda expr
+
+A macro to compile and execute `expr` only if CUDA is installed and available. Generally used to
+wrap expressions that can only be compiled if `CuArrays` and `CUDAnative` can be loaded.
+"""
+macro hascuda(expr)
+    return has_cuda() ? :($(esc(expr))) : :(nothing)
+end
+
+@hascuda begin
+    # Import CUDA utilities if it's detected.
+    using CUDAdrv, CUDAnative, CuArrays
+
+    println("CUDA-enabled GPU(s) detected:")
+    for (gpu, dev) in enumerate(CUDAnative.devices())
+        println(dev)
+    end
+end
+
+device(::CPU) = GPUifyLoops.CPU()
+device(::GPU) = GPUifyLoops.CUDA()
+
+architecture(::Array) = CPU()
+@hascuda architecture(::CuArray) = GPU()
+
+# Place-holder functions
+function buoyancy_perturbation end
+function buoyancy_frequency_squared end
+function ∂x_b end
+function ∂y_b end
+function ∂z_b end
+function TracerFields end
+function TimeStepper end
+function run_diagnostic end
+function write_output end
+
+include("utils.jl")
+
+include("clock.jl")
+include("Grids/Grids.jl")
+
+using .Grids
+
+include("fields.jl")
+
+include("Operators/Operators.jl")
+
+using .Operators: div_f2c # used in diagnostics.jl
+
+include("TurbulenceClosures/TurbulenceClosures.jl")
+
+using .TurbulenceClosures
+
+include("coriolis.jl")
+include("buoyancy.jl")
+include("SurfaceWaves.jl")
+include("boundary_conditions.jl")
+include("halo_regions.jl")
+include("Solvers/Solvers.jl")
+
+using .Solvers
+
+include("forcing.jl")
+include("models.jl")
+
+include("Diagnostics/Diagnostics.jl")
+include("OutputWriters/OutputWriters.jl")
+
+include("TimeSteppers/TimeSteppers.jl")
+
+using .TimeSteppers
+
+include("AbstractOperations/AbstractOperations.jl")
+
+using .SurfaceWaves
+
+end # module