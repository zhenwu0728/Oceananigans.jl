--- conflicted
+++ resolved
@@ -1,185 +1,181 @@
-function time_stepping_works(arch, FT, Closure)
-    model = BasicModel(N=(16, 16, 16), L=(1, 2, 3), architecture=arch, float_type=FT,
-                       closure=Closure(FT))
-    time_step!(model, 1, 1)
-    return true # test that no errors/crashes happen when time stepping.
-end
-
-function run_first_AB2_time_step_tests(arch, FT)
-    add_ones(args...) = 1.0
-    model = BasicModel(N=(16, 16, 16), L=(1, 2, 3), architecture=arch, float_type=FT,
-<<<<<<< HEAD
-                       forcing=ModelForcing(T=add_ones))
-=======
-                       forcing=Forcing(T=add_ones))
->>>>>>> 80fd7697
-    time_step!(model, 1, 1)
-
-    # Test that GT = 1 after first time step and that AB2 actually reduced to forward Euler.
-    @test all(data(model.timestepper.Gⁿ.u) .≈ 0)
-    @test all(data(model.timestepper.Gⁿ.v) .≈ 0)
-    @test all(data(model.timestepper.Gⁿ.w) .≈ 0)
-    @test all(data(model.timestepper.Gⁿ.T) .≈ 1.0)
-    @test all(data(model.timestepper.Gⁿ.S) .≈ 0)
-
-    return nothing
-end
-
-"""
-    This test ensures that when we compute w from the continuity equation that the full velocity field
-    is divergence-free.
-"""
-function compute_w_from_continuity(arch, FT)
-    Nx, Ny, Nz = 16, 16, 16
-    Lx, Ly, Lz = 16, 16, 16
-
-    grid = RegularCartesianGrid(FT, (Nx, Ny, Nz), (Lx, Ly, Lz))
-    bcs = HorizontallyPeriodicSolutionBCs()
-
-    u = FaceFieldX(FT, arch, grid)
-    v = FaceFieldY(FT, arch, grid)
-    w = FaceFieldZ(FT, arch, grid)
-    div_u = CellField(FT, arch, grid)
-
-    data(u) .= rand(FT, Nx, Ny, Nz)
-    data(v) .= rand(FT, Nx, Ny, Nz)
-
-    fill_halo_regions!(u.data, bcs.u, arch, grid)
-    fill_halo_regions!(v.data, bcs.v, arch, grid)
-    compute_w_from_continuity!((u=u.data, v=v.data, w=w.data), grid)
-
-    fill_halo_regions!(w.data, bcs.w, arch, grid)
-    velocity_div!(grid, u.data, v.data, w.data, div_u.data)
-
-    # Set div_u to zero at the bottom because the initial velocity field is not divergence-free
-    # so we end up some divergence at the bottom if we don't do this.
-    data(div_u)[:, :, end] .= zero(FT)
-
-    min_div = minimum(data(div_u))
-    max_div = minimum(data(div_u))
-    sum_div = sum(data(div_u))
-    abs_sum_div = sum(abs.(data(div_u)))
-    @info "Velocity divergence after recomputing w ($arch, $FT): min=$min_div, max=$max_div, sum=$sum_div, abs_sum=$abs_sum_div"
-
-    all(isapprox.(data(div_u), 0; atol=5*eps(FT)))
-end
-
-"""
-    This tests to make sure that the velocity field remains incompressible (or divergence-free) as the model is time
-    stepped. It just initializes a cube shaped hot bubble perturbation in the center of the 3D domain to induce a
-    velocity field.
-"""
-function incompressible_in_time(arch, FT, Nt)
-    Nx, Ny, Nz = 32, 32, 32
-    Lx, Ly, Lz = 10, 10, 10
-
-    model = BasicModel(N=(Nx, Ny, Nz), L=(Lx, Ly, Lz), architecture=arch, float_type=FT)
-
-    grid = model.grid
-    u, v, w = model.velocities.u, model.velocities.v, model.velocities.w
-
-    div_u = CellField(FT, arch, model.grid)
-
-    # Just add a temperature perturbation so we get some velocity field.
-    @. model.tracers.T.data[8:24, 8:24, 8:24] += 0.01
-
-    time_step!(model, Nt, 0.05)
-
-    velocity_div!(grid, u, v, w, div_u)
-
-    min_div = minimum(data(div_u))
-    max_div = minimum(data(div_u))
-    sum_div = sum(data(div_u))
-    abs_sum_div = sum(abs.(data(div_u)))
-    @info "Velocity divergence after $Nt time steps ($arch, $FT): min=$min_div, max=$max_div, sum=$sum_div, abs_sum=$abs_sum_div"
-
-    # We are comparing with 0 so we use absolute tolerances. They are a bit larger than eps(Float64) and eps(Float32)
-    # because we are summing over the absolute value of many machine epsilons. A better atol value may be
-    # Nx*Ny*Nz*eps(FT) but it's much higher than the observed abs_sum_div.
-    if FT == Float64
-        return isapprox(abs_sum_div, 0; atol=5e-16)
-    elseif FT == Float32
-        return isapprox(abs_sum_div, 0; atol=1e-7)
-    end
-end
-
-"""
-    tracer_conserved_in_channel(arch, FT, Nt)
-
-Create a super-coarse eddying channel model with walls in the y and test that
-temperature is conserved after `Nt` time steps.
-"""
-function tracer_conserved_in_channel(arch, FT, Nt)
-    Nx, Ny, Nz = 16, 32, 16
-    Lx, Ly, Lz = 160e3, 320e3, 1024
-
-    α = (Lz/Nz)/(Lx/Nx) # Grid cell aspect ratio.
-    νh, κh = 20.0, 20.0
-    νv, κv = α*νh, α*κh
-
-    model = ChannelModel(architecture = arch, float_type = FT,
-                         grid = RegularCartesianGrid(N = (Nx, Ny, Nz), L = (Lx, Ly, Lz)),
-                         closure = ConstantAnisotropicDiffusivity(νh=νh, νv=νv, κh=κh, κv=κv))
-
-    Ty = 1e-4  # Meridional temperature gradient [K/m].
-    Tz = 5e-3  # Vertical temperature gradient [K/m].
-
-    # Initial temperature field [°C].
-    T₀(x, y, z) = 10 + Ty*y + Tz*z + 0.0001*rand()
-    set_ic!(model, T=T₀)
-
-    Tavg0 = mean(data(model.tracers.T))
-
-    time_step!(model; Nt=Nt, Δt=10*60)
-
-    Tavg = mean(data(model.tracers.T))
-    @info "Tracer conservation after $Nt time steps ($arch, $FT): ⟨T⟩-T₀=$(Tavg-Tavg0) °C"
-
-    # Interestingly, it's very well conserved (almost to machine epsilon) for
-    # Float64, but not as close for Float32... But it does seem constant in time
-    # for Float32 so at least it is bounded.
-    if FT == Float64
-        return isapprox(Tavg, Tavg0; rtol=2e-14)
-    elseif FT == Float32
-        return isapprox(Tavg, Tavg0; rtol=2e-4)
-    end
-end
-
-Closures = (ConstantIsotropicDiffusivity, ConstantAnisotropicDiffusivity,
-            ConstantSmagorinsky, AnisotropicMinimumDissipation)
-
-@testset "Time stepping" begin
-    println("Testing time stepping...")
-
-    for arch in archs, FT in float_types, Closure in Closures
-        @test time_stepping_works(arch, FT, Closure)
-    end
-
-    @testset "2nd-order Adams-Bashforth" begin
-        println("  Testing 2nd-order Adams-Bashforth...")
-        for arch in archs, FT in float_types
-            run_first_AB2_time_step_tests(arch, FT)
-        end
-    end
-
-    @testset "Recomputing w from continuity" begin
-        println("  Testing recomputing w from continuity...")
-        for arch in archs, FT in float_types
-            @test compute_w_from_continuity(arch, FT)
-        end
-    end
-
-    @testset "Incompressibility" begin
-        println("  Testing incompressibility...")
-        for arch in archs, FT in float_types, Nt in [1, 10, 100]
-            @test incompressible_in_time(arch, FT, Nt)
-        end
-    end
-
-    @testset "Tracer conservation in channel" begin
-        println("  Testing tracer conservation in channel...")
-        for arch in archs, FT in float_types
-            @test tracer_conserved_in_channel(arch, FT, 10)
-        end
-    end
-end
+function time_stepping_works(arch, FT, Closure)
+    model = BasicModel(N=(16, 16, 16), L=(1, 2, 3), architecture=arch, float_type=FT,
+                       closure=Closure(FT))
+    time_step!(model, 1, 1)
+    return true # test that no errors/crashes happen when time stepping.
+end
+
+function run_first_AB2_time_step_tests(arch, FT)
+    add_ones(args...) = 1.0
+    model = BasicModel(N=(16, 16, 16), L=(1, 2, 3), architecture=arch, float_type=FT,
+                       forcing=ModelForcing(T=add_ones))
+    time_step!(model, 1, 1)
+
+    # Test that GT = 1 after first time step and that AB2 actually reduced to forward Euler.
+    @test all(data(model.timestepper.Gⁿ.u) .≈ 0)
+    @test all(data(model.timestepper.Gⁿ.v) .≈ 0)
+    @test all(data(model.timestepper.Gⁿ.w) .≈ 0)
+    @test all(data(model.timestepper.Gⁿ.T) .≈ 1.0)
+    @test all(data(model.timestepper.Gⁿ.S) .≈ 0)
+
+    return nothing
+end
+
+"""
+    This test ensures that when we compute w from the continuity equation that the full velocity field
+    is divergence-free.
+"""
+function compute_w_from_continuity(arch, FT)
+    Nx, Ny, Nz = 16, 16, 16
+    Lx, Ly, Lz = 16, 16, 16
+
+    grid = RegularCartesianGrid(FT, (Nx, Ny, Nz), (Lx, Ly, Lz))
+    bcs = HorizontallyPeriodicSolutionBCs()
+
+    u = FaceFieldX(FT, arch, grid)
+    v = FaceFieldY(FT, arch, grid)
+    w = FaceFieldZ(FT, arch, grid)
+    div_u = CellField(FT, arch, grid)
+
+    data(u) .= rand(FT, Nx, Ny, Nz)
+    data(v) .= rand(FT, Nx, Ny, Nz)
+
+    fill_halo_regions!(u.data, bcs.u, arch, grid)
+    fill_halo_regions!(v.data, bcs.v, arch, grid)
+    compute_w_from_continuity!((u=u.data, v=v.data, w=w.data), grid)
+
+    fill_halo_regions!(w.data, bcs.w, arch, grid)
+    velocity_div!(grid, u.data, v.data, w.data, div_u.data)
+
+    # Set div_u to zero at the bottom because the initial velocity field is not divergence-free
+    # so we end up some divergence at the bottom if we don't do this.
+    data(div_u)[:, :, end] .= zero(FT)
+
+    min_div = minimum(data(div_u))
+    max_div = minimum(data(div_u))
+    sum_div = sum(data(div_u))
+    abs_sum_div = sum(abs.(data(div_u)))
+    @info "Velocity divergence after recomputing w ($arch, $FT): min=$min_div, max=$max_div, sum=$sum_div, abs_sum=$abs_sum_div"
+
+    all(isapprox.(data(div_u), 0; atol=5*eps(FT)))
+end
+
+"""
+    This tests to make sure that the velocity field remains incompressible (or divergence-free) as the model is time
+    stepped. It just initializes a cube shaped hot bubble perturbation in the center of the 3D domain to induce a
+    velocity field.
+"""
+function incompressible_in_time(arch, FT, Nt)
+    Nx, Ny, Nz = 32, 32, 32
+    Lx, Ly, Lz = 10, 10, 10
+
+    model = BasicModel(N=(Nx, Ny, Nz), L=(Lx, Ly, Lz), architecture=arch, float_type=FT)
+
+    grid = model.grid
+    u, v, w = model.velocities.u, model.velocities.v, model.velocities.w
+
+    div_u = CellField(FT, arch, model.grid)
+
+    # Just add a temperature perturbation so we get some velocity field.
+    @. model.tracers.T.data[8:24, 8:24, 8:24] += 0.01
+
+    time_step!(model, Nt, 0.05)
+
+    velocity_div!(grid, u, v, w, div_u)
+
+    min_div = minimum(data(div_u))
+    max_div = minimum(data(div_u))
+    sum_div = sum(data(div_u))
+    abs_sum_div = sum(abs.(data(div_u)))
+    @info "Velocity divergence after $Nt time steps ($arch, $FT): min=$min_div, max=$max_div, sum=$sum_div, abs_sum=$abs_sum_div"
+
+    # We are comparing with 0 so we use absolute tolerances. They are a bit larger than eps(Float64) and eps(Float32)
+    # because we are summing over the absolute value of many machine epsilons. A better atol value may be
+    # Nx*Ny*Nz*eps(FT) but it's much higher than the observed abs_sum_div.
+    if FT == Float64
+        return isapprox(abs_sum_div, 0; atol=5e-16)
+    elseif FT == Float32
+        return isapprox(abs_sum_div, 0; atol=1e-7)
+    end
+end
+
+"""
+    tracer_conserved_in_channel(arch, FT, Nt)
+
+Create a super-coarse eddying channel model with walls in the y and test that
+temperature is conserved after `Nt` time steps.
+"""
+function tracer_conserved_in_channel(arch, FT, Nt)
+    Nx, Ny, Nz = 16, 32, 16
+    Lx, Ly, Lz = 160e3, 320e3, 1024
+
+    α = (Lz/Nz)/(Lx/Nx) # Grid cell aspect ratio.
+    νh, κh = 20.0, 20.0
+    νv, κv = α*νh, α*κh
+
+    model = ChannelModel(architecture = arch, float_type = FT,
+                         grid = RegularCartesianGrid(N = (Nx, Ny, Nz), L = (Lx, Ly, Lz)),
+                         closure = ConstantAnisotropicDiffusivity(νh=νh, νv=νv, κh=κh, κv=κv))
+
+    Ty = 1e-4  # Meridional temperature gradient [K/m].
+    Tz = 5e-3  # Vertical temperature gradient [K/m].
+
+    # Initial temperature field [°C].
+    T₀(x, y, z) = 10 + Ty*y + Tz*z + 0.0001*rand()
+    set_ic!(model, T=T₀)
+
+    Tavg0 = mean(data(model.tracers.T))
+
+    time_step!(model; Nt=Nt, Δt=10*60)
+
+    Tavg = mean(data(model.tracers.T))
+    @info "Tracer conservation after $Nt time steps ($arch, $FT): ⟨T⟩-T₀=$(Tavg-Tavg0) °C"
+
+    # Interestingly, it's very well conserved (almost to machine epsilon) for
+    # Float64, but not as close for Float32... But it does seem constant in time
+    # for Float32 so at least it is bounded.
+    if FT == Float64
+        return isapprox(Tavg, Tavg0; rtol=2e-14)
+    elseif FT == Float32
+        return isapprox(Tavg, Tavg0; rtol=2e-4)
+    end
+end
+
+Closures = (ConstantIsotropicDiffusivity, ConstantAnisotropicDiffusivity,
+            ConstantSmagorinsky, AnisotropicMinimumDissipation)
+
+@testset "Time stepping" begin
+    println("Testing time stepping...")
+
+    for arch in archs, FT in float_types, Closure in Closures
+        @test time_stepping_works(arch, FT, Closure)
+    end
+
+    @testset "2nd-order Adams-Bashforth" begin
+        println("  Testing 2nd-order Adams-Bashforth...")
+        for arch in archs, FT in float_types
+            run_first_AB2_time_step_tests(arch, FT)
+        end
+    end
+
+    @testset "Recomputing w from continuity" begin
+        println("  Testing recomputing w from continuity...")
+        for arch in archs, FT in float_types
+            @test compute_w_from_continuity(arch, FT)
+        end
+    end
+
+    @testset "Incompressibility" begin
+        println("  Testing incompressibility...")
+        for arch in archs, FT in float_types, Nt in [1, 10, 100]
+            @test incompressible_in_time(arch, FT, Nt)
+        end
+    end
+
+    @testset "Tracer conservation in channel" begin
+        println("  Testing tracer conservation in channel...")
+        for arch in archs, FT in float_types
+            @test tracer_conserved_in_channel(arch, FT, 10)
+        end
+    end
+end