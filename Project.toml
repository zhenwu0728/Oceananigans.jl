name = "Oceananigans"
uuid = "9e8cae18-63c1-5223-a75c-80ca9d6e9a09"
version = "0.16.0"

[deps]
Adapt = "79e6a3ab-5dfb-504d-930d-738a2a938a0e"
CUDAapi = "3895d2a7-ec45-59b8-82bb-cfc6a382f9b3"
CUDAdrv = "c5f51814-7f29-56b8-a69c-e4d8f6be1fde"
CUDAnative = "be33ccc6-a3ff-5ff2-a52e-74243cff1e17"
Cassette = "7057c7e9-c182-5462-911a-8362d720325c"
CuArrays = "3a865a2d-5b23-5a0f-bc46-62713ec82fae"
Distributed = "8ba89e20-285c-5b6f-9357-94700520ee1b"
FFTW = "7a1cc6ca-52ef-59f5-83cd-3a7055c09341"
GPUifyLoops = "ba82f77b-6841-5d2e-bd9f-4daf811aec27"
JLD2 = "033835bb-8acc-5ee8-8aae-3f567f8a3819"
LinearAlgebra = "37e2e46d-f89d-539d-b4ee-838fcccc9c8e"
NCDatasets = "85f8d34a-cbdd-5861-8df4-14fed0d494ab"
OffsetArrays = "6fe1bfb0-de20-5000-8ca7-80f57d26f881"
OrderedCollections = "bac558e1-5e72-5ebc-8fee-abe8a469f55d"
Printf = "de0858da-6303-5e67-8744-51eddeeeb8d7"
Random = "9a3f8284-a2c9-5f02-9a11-845980a1fd5c"
StaticArrays = "90137ffa-7385-5640-81b9-e52037218182"
Statistics = "10745b16-79ce-11e8-11f9-7d13ad32a3b2"
TimerOutputs = "a759f4b9-e2f1-59dc-863e-4aeb61b1ea8f"

[compat]
Adapt = "^1"
<<<<<<< HEAD
CUDAapi = "^1.1, ^2"
CUDAdrv = "^3.1, ^4"
=======
Cassette = "^0.2, ^1"
CUDAapi = "^1.1"
CUDAdrv = "^3.1"
>>>>>>> a511fdd2
CUDAnative = "^2.3"
CuArrays = "^1.2"
FFTW = "^1"
GPUifyLoops = "^0.2.8, ^1"
JLD2 = "^0.1.2, ^1"
NCDatasets = "^0.9.3, ^1"
OffsetArrays = "^0.11.1, ^1"
OrderedCollections = "^1.1"
StaticArrays = "^0.11, ^1"
TimerOutputs = "^0.5, ^1"
julia = "^1.1"

[extras]
Test = "8dfed614-e22c-5e08-85e1-65c5234f0b40"<|MERGE_RESOLUTION|>--- conflicted
+++ resolved
@@ -25,14 +25,9 @@
 
 [compat]
 Adapt = "^1"
-<<<<<<< HEAD
+Cassette = "^0.2, ^1"
 CUDAapi = "^1.1, ^2"
 CUDAdrv = "^3.1, ^4"
-=======
-Cassette = "^0.2, ^1"
-CUDAapi = "^1.1"
-CUDAdrv = "^3.1"
->>>>>>> a511fdd2
 CUDAnative = "^2.3"
 CuArrays = "^1.2"
 FFTW = "^1"
